--- conflicted
+++ resolved
@@ -5,7 +5,7 @@
 repository = "https://github.com/tuna-f1sh/cyme"
 readme = "README.md"
 license = "GPL-3.0-or-later"
-version = "0.7.6"
+version = "0.7.8"
 edition = "2021"
 keywords = ["usb", "lsusb", "system_profiler", "macos", "libusb"]
 categories = ["command-line-utilities"]
@@ -24,18 +24,9 @@
 simple_logger = "4.0.0"
 usb-ids = { version = "0.2", optional = true }
 heck = "0.4.0"
+clap_complete = { version = "4.0.6", optional = true }
+clap_mangen = { version = "0.2.5", optional = true }
 
-<<<<<<< HEAD
-[build-dependencies]
-version_check = "0.9.*"
-serde = { version = "1.0", features = ["derive"] }
-serde_json = "1.0.87"
-clap = { version = "4.0.22", features = ["derive", "suggestions"] }
-clap_complete = "4.0.6"
-clap_mangen = "0.2.5"
-
-=======
->>>>>>> 444c8d3d
 [target.x86_64-unknown-linux-gnu.dependencies]
 udev = { version = "^0.7.0", optional = true }
 rusb = { version = "0.9.1" }
@@ -45,6 +36,7 @@
 libusb = ["dep:rusb", "dep:usb-ids"]
 udev = ["dep:udev"]
 usb_test = []
+cli_generate = ["dep:clap_complete", "dep:clap_mangen"] # for generating man and completions
 default = ["libusb"]
 
 [[bin]]
